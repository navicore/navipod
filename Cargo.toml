--- conflicted
+++ resolved
@@ -12,12 +12,8 @@
 path = "src/main.rs"
 
 [dependencies]
-<<<<<<< HEAD
 uuid = { version = "1.4.0", features = [ "v4" ] }
-regex = "1.5"
-=======
 regex = "1.9"
->>>>>>> 6fecc87f
 kube = { version = "0.83.0", features = ["runtime", "derive", "client", "ws"] }
 k8s-openapi = { version = "0.18.0", features = ["v1_26"] }
 clap = { version = "4.3", features = ["derive"] }
