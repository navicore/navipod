--- conflicted
+++ resolved
@@ -51,13 +51,8 @@
 uuid = { version = "1", features = [ "v4" ] }
 webpki = "0.22"
 webpki-roots = "1"
-<<<<<<< HEAD
 wiremock = "=0.6.5"
-x509-parser = "0.17.0"
-=======
-wiremock = "=0.6.4"
 x509-parser = "0.18.0"
->>>>>>> 79bbe382
 
 [dev-dependencies]
 anyhow = "1"
